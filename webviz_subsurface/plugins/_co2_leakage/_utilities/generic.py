from webviz_subsurface._utils.enum_shim import StrEnum


<<<<<<< HEAD

class MapAttribute(Enum):
    MIGRATION_TIME_SGAS = "Migration time (SGAS)"
    MIGRATION_TIME_AMFG = "Migration time (AMFG)"
=======
class MapAttribute(StrEnum):
    MIGRATION_TIME = "Migration Time"
>>>>>>> 784e462c
    MAX_SGAS = "Maximum SGAS"
    MAX_AMFG = "Maximum AMFG"
    SGAS_PLUME = "Plume (SGAS)"
    AMFG_PLUME = "Plume (AMFG)"
    MASS = "Mass"
    DISSOLVED = "Dissolved mass"
    FREE = "Free mass"


class Co2MassScale(StrEnum):
    NORMALIZE = "Fraction"
    MTONS = "M tons"
    KG = "Kg"


class Co2VolumeScale(StrEnum):
    NORMALIZE = "Fraction"
    BILLION_CUBIC_METERS = "Cubic kms"
    CUBIC_METERS = "Cubic meters"


class GraphSource(StrEnum):
    UNSMRY = "UNSMRY"
    CONTAINMENT_MASS = "Containment Data (mass)"
    CONTAINMENT_ACTUAL_VOLUME = "Containment Data (volume, actual)"


class LayoutLabels(StrEnum):
    """Text labels used in layout components"""

    SHOW_FAULTPOLYGONS = "Show fault polygons"
    SHOW_CONTAINMENT_POLYGON = "Show containment polygon"
    SHOW_HAZARDOUS_POLYGON = "Show hazardous polygon"
    SHOW_WELLS = "Show wells"
    WELL_FILTER = "Well filter"
    COMMON_SELECTIONS = "Options and global filters"
    FEEDBACK = "User feedback"
    VISUALIZATION_UPDATE = "Update threshold"


# pylint: disable=too-few-public-methods
class LayoutStyle:
    """CSS styling"""

    OPTIONS_BUTTON = {
        "marginBottom": "10px",
        "width": "100%",
        "height": "30px",
        "line-height": "30px",
        "background-color": "lightgrey",
    }

    FEEDBACK_BUTTON = {
        "marginBottom": "10px",
        "width": "100%",
        "height": "30px",
        "line-height": "30px",
        "background-color": "lightgrey",
    }

    VISUALIZATION_BUTTON = {
        "marginLeft": "10px",
        "height": "30px",
        "line-height": "30px",
        "background-color": "lightgrey",
    }<|MERGE_RESOLUTION|>--- conflicted
+++ resolved
@@ -1,15 +1,10 @@
 from webviz_subsurface._utils.enum_shim import StrEnum
 
 
-<<<<<<< HEAD
 
 class MapAttribute(Enum):
     MIGRATION_TIME_SGAS = "Migration time (SGAS)"
     MIGRATION_TIME_AMFG = "Migration time (AMFG)"
-=======
-class MapAttribute(StrEnum):
-    MIGRATION_TIME = "Migration Time"
->>>>>>> 784e462c
     MAX_SGAS = "Maximum SGAS"
     MAX_AMFG = "Maximum AMFG"
     SGAS_PLUME = "Plume (SGAS)"
