import warnings
<<<<<<< HEAD
from datetime import datetime as dt
from enum import Enum
=======
>>>>>>> 784e462c
from typing import Any, Dict, List, Optional, Tuple, Union

import numpy as np
import pandas as pd
import plotly.express as px
import plotly.graph_objects as go

from webviz_subsurface._providers import EnsembleTableProvider
from webviz_subsurface._utils.enum_shim import StrEnum
from webviz_subsurface.plugins._co2_leakage._utilities.generic import (
    Co2MassScale,
    Co2VolumeScale,
)


class _Columns(StrEnum):
    REALIZATION = "realization"
    VOLUME = "volume"
    CONTAINMENT = "containment"
    VOLUME_OUTSIDE = "volume_outside"


_COLOR_TOTAL = "#222222"
_COLOR_CONTAINED = "#00aa00"
_COLOR_OUTSIDE = "#006ddd"
_COLOR_HAZARDOUS = "#dd4300"
_COLOR_ZONES = [
    "#e91451",
    "#daa218",
    "#208eb7",
    "#84bc04",
    "#b74532",
    "#9a89b4",
    "#8d30ba",
    "#256b33",
    "#95704d",
    "#1357ca",
    "#f75ef0",
    "#34b36f",
]


def _read_dataframe(
    table_provider: EnsembleTableProvider,
    realization: int,
    scale_factor: float,
) -> pd.DataFrame:
    df = table_provider.get_column_data(table_provider.column_names(), [realization])
<<<<<<< HEAD
=======
    if any(split in list(df.columns) for split in ["zone", "region"]):
        df = _process_containment_information(df, containment_info)
>>>>>>> 784e462c
    if scale_factor == 1.0:
        return df
    df["amount"] /= scale_factor
    return df


def read_menu_options(
    table_provider: EnsembleTableProvider,
    realization: int,
    relpath: str,
) -> Dict[str, List[str]]:
    col_names = table_provider.column_names()
    df = table_provider.get_column_data(col_names, [realization])
    required_columns = ["date", "amount", "phase", "containment", "zone", "region"]
    missing_columns = [col for col in required_columns if col not in col_names]
    if len(missing_columns) > 0:
        raise KeyError(
            f"Missing expected columns {', '.join(missing_columns)} in {relpath}"
            f" in realization {realization} (and possibly other csv-files). "
            f"Provided files are likely from an old version of ccs-scripts."
        )
    zones = ["all"]
    for zone in list(df["zone"]):
        if zone not in zones:
            zones.append(zone)
    regions = ["all"]
    for region in list(df["region"]):
        if region not in regions:
            regions.append(region)
    if "free_gas" in list(df["phase"]):
        phases = ["total", "free_gas", "trapped_gas", "aqueous"]
    else:
        phases = ["total", "gas", "aqueous"]
    return {
        "zones": zones if len(zones) > 1 else [],
        "regions": regions if len(regions) > 1 else [],
        "phases": phases,
    }


<<<<<<< HEAD
=======
def _process_containment_information(
    df: pandas.DataFrame,
    containment_info: Dict[str, Union[str, None, List[str]]],
) -> pandas.DataFrame:
    choices = [containment_info["color_choice"], containment_info["mark_choice"]]
    if "zone" in choices:
        return (
            df[df["zone"] != "all"]
            .drop(columns="region", errors="ignore")
            .reset_index(drop=True)
        )
    if "region" in choices:
        return (
            df[df["region"] != "all"]
            .drop(columns="zone", errors="ignore")
            .reset_index(drop=True)
        )
    zone = containment_info["zone"]
    region = containment_info["region"]
    if zone not in ["all", None]:
        if zone in list(df["zone"]):
            return df[df["zone"] == zone].drop(
                columns=["zone", "region"], errors="ignore"
            )
        print(f"Zone {zone} not found, using sum for each unique date.")
    elif region not in ["all", None]:
        if region in list(df["region"]):
            return df[df["region"] == region].drop(
                columns=["zone", "region"], errors="ignore"
            )
        print(f"Region {region} not found, using sum for each unique date.")
    if "zone" in list(df.columns):
        if "region" in list(df.columns):
            return df[
                [a and b for a, b in zip(df["zone"] == "all", df["region"] == "all")]
            ].drop(columns=["zone", "region"])
        df = df[df["zone"] == "all"].drop(columns=["zone"])
    elif "region" in list(df.columns):
        df = df[df["region"] == "all"].drop(columns=["region"])
    return df


>>>>>>> 784e462c
def _get_colors(num_cols: int = 3, split: str = "zone") -> List[str]:
    if split == "containment":
        return [_COLOR_HAZARDOUS, _COLOR_OUTSIDE, _COLOR_CONTAINED]
    options = list(_COLOR_ZONES)
    if split == "region":
        options.reverse()
    if len(options) >= num_cols:
        return options[:num_cols]
    num_lengths = int(np.ceil(num_cols / len(options)))
    new_cols = options * num_lengths
    return new_cols[:num_cols]


def _get_marks(num_marks: int, mark_choice: str) -> List[str]:
    if mark_choice == "none":
        return [""] * num_marks
    if mark_choice == "containment":
        return ["x", "/", ""]
    if mark_choice in ["zone", "region"]:
        base_pattern = ["", "/", "x", "-", "\\", "+", "|", "."]
        if num_marks > len(base_pattern):
            base_pattern *= int(np.ceil(num_marks / len(base_pattern)))
            warnings.warn(
                f"More {mark_choice}s than pattern options. "
                f"Some {mark_choice}s will share pattern."
            )
        return base_pattern[:num_marks]
<<<<<<< HEAD
    return ["", "/"] if num_marks == 2 else ["", ".", "/"]


def _get_line_types(mark_options: List[str], mark_choice: str) -> List[str]:
    if mark_choice == "none":
        return ["solid"]
    if mark_choice == "containment":
        return ["dash", "dot", "solid"]
    if mark_choice in ["zone", "region"]:
        if len(mark_options) > 8:
            warnings.warn(
                f"Large number of {mark_choice}s might make it hard "
                f"to distinguish different dashed lines."
            )
        return [
            f"{round(i / len(mark_options) * 25)}px" for i in range(len(mark_options))
        ]
    return ["dot", "dash"] if "gas" in mark_options else ["dot", "dashdot", "dash"]


def _prepare_pattern_and_color_options(
    df: pd.DataFrame,
=======
    return ["", "/"]


def _prepare_pattern_and_color_options(
>>>>>>> 784e462c
    containment_info: Dict,
    color_choice: str,
    mark_choice: str,
) -> Tuple[Dict, List, List]:
<<<<<<< HEAD
    mark_options = [] if mark_choice == "none" else containment_info[f"{mark_choice}s"]
    color_options = containment_info[f"{color_choice}s"]
    num_colors = len(color_options)
    num_marks = num_colors if mark_choice == "none" else len(mark_options)
    marks = _get_marks(num_marks, mark_choice)
    colors = _get_colors(num_colors, color_choice)
    if mark_choice == "none":
        cat_ord = {"type": color_options}
        df["type"] = df[color_choice]
        return cat_ord, colors, marks
    df["type"] = [", ".join((c, m)) for c, m in zip(df[color_choice], df[mark_choice])]
    if containment_info["sorting"] == "color":
        cat_ord = {
            "type": [", ".join((c, m)) for c in color_options for m in mark_options],
=======
    num_colors = len(containment_info[f"{color_choice}s"])
    num_marks = (
        num_colors
        if mark_choice == "none"
        else len(containment_info[f"{mark_choice}s"])
    )
    marks = _get_marks(num_marks, mark_choice)
    colors = _get_colors(num_colors, color_choice)
    if mark_choice == "none":
        cat_ord = {"type": containment_info[f"{color_choice}s"]}
        return cat_ord, colors, marks
    if containment_info["sorting"] == "color":
        cat_ord = {
            "type": [
                ", ".join((c, m))
                for c in containment_info[f"{color_choice}s"]
                for m in containment_info[f"{mark_choice}s"]
            ],
>>>>>>> 784e462c
        }
        colors = [c for c in colors for _ in range(num_marks)]
        marks = marks * num_colors
    else:
        cat_ord = {
<<<<<<< HEAD
            "type": [", ".join((c, m)) for m in mark_options for c in color_options],
=======
            "type": [
                ", ".join((c, m))
                for m in containment_info[f"{mark_choice}s"]
                for c in containment_info[f"{color_choice}s"]
            ],
>>>>>>> 784e462c
        }
        colors = colors * num_marks
        marks = [m for m in marks for _ in range(num_colors)]
    return cat_ord, colors, marks


<<<<<<< HEAD
def _prepare_line_type_and_color_options(
    df: pd.DataFrame,
    containment_info: Dict,
    color_choice: str,
    mark_choice: str,
) -> pd.DataFrame:
    mark_options = []
    if mark_choice != "none":
        mark_options = list(containment_info[f"{mark_choice}s"])
    color_options = list(containment_info[f"{color_choice}s"])
    num_colors = len(color_options)
    line_types = _get_line_types(mark_options, mark_choice)
    colors = _get_colors(num_colors, color_choice)
    filter_mark = True
    if mark_choice == "phase":
        mark_options = ["total"] + mark_options
        line_types = ["solid"] + line_types
        filter_mark = False
    if color_choice == "containment":
        color_options = ["total"] + color_options
        colors = ["black"] + colors
    else:
        _filter_rows(df, color_choice, mark_choice, filter_mark)
    if mark_choice == "none":
        df["name"] = df[color_choice]
        return pd.DataFrame(
            {
                "name": color_options,
                "color": colors,
                "line_type": line_types * len(colors),
            }
        )
    df["name"] = [", ".join((c, m)) for c, m in zip(df[color_choice], df[mark_choice])]
    _change_names(df, color_options, mark_options)
    if containment_info["sorting"] == "color":
        options = pd.DataFrame(
            {
                "name": [
                    ", ".join((c, m)) for c in color_options for m in mark_options
                ],
                "color": [c for c in colors for _ in mark_options],
                "line_type": [l for _ in colors for l in line_types],
            }
        )
    else:
        options = pd.DataFrame(
            {
                "name": [
                    ", ".join((c, m)) for m in mark_options for c in color_options
                ],
                "color": [c for _ in mark_options for c in colors],
                "line_type": [l for l in line_types for _ in colors],
            }
        )
    _change_names(options, color_options, mark_options)
    return options
=======
def _drop_unused_columns(
    df: pandas.DataFrame,
    containment_info: Dict,
    keep_realization: bool = True,
    figure: int = 2,
) -> Tuple[pandas.DataFrame, List[str]]:
    color_choice = containment_info["color_choice"]
    mark_choice = containment_info["mark_choice"]
    containment = containment_info["containment"]
    containments = containment_info["containments"]
    phase = containment_info["phase"]
    phases = containment_info["phases"]
    split = _find_split(color_choice, mark_choice)

    cols_to_keep = ["date"]
    if keep_realization:
        cols_to_keep += ["realization"]
    cols_to_return = []
    if split == "standard":
        if mark_choice == "none":
            cols_to_return += ["_".join((phase, c)) for c in containments]
        else:
            cols_to_return += [
                "_".join((p, c))
                for c in containments
                for p in phases  # ["total"] + phases
            ]
            # cols_to_return += ["total"] + ["_".join(("total", p)) for p in phases]
    else:
        cols_to_keep += [split]
        if mark_choice == split:
            cols_to_return += ["_".join((phase, c)) for c in containments]
        elif mark_choice == "none":
            if containment == "total":
                cols_to_return += (
                    ["total"] if phase == "total" else ["_".join(("total", phase))]
                )
            else:
                cols_to_return += ["_".join((phase, containment))]
        elif mark_choice == "containment":
            cols_to_return += ["_".join((phase, c)) for c in containments]
        else:
            if figure == 2:
                cols_to_return += [
                    (
                        "total"
                        if containment == "total"
                        else "_".join(("total", containment))
                    )
                ]
            cols_to_return += (
                ["total_gas", "total_aqueous"]
                if containment == "total"
                else ["_".join((p, containment)) for p in phases]
            )
    cols_to_keep += cols_to_return
    df = df.drop(columns=[col for col in df.columns if col not in cols_to_keep])
    return df, cols_to_return


def _rename_columns_figure2(
    part_df: pandas.DataFrame,
    mark_choice: str,
    name: str,
    colnames: List[str],
    containment: str,
    phases: List[str],
) -> pandas.DataFrame:
    if mark_choice == "none":
        renaming = {c: name for c in colnames}
    elif mark_choice == "phase":
        if containment == "total":
            renaming = {
                c: ", ".join((name, p)) for c, p in zip(colnames, ["total"] + phases)
            }
        else:
            renaming = {
                c: ", ".join((name, c.split("_", maxsplit=1)[0])) for c in colnames
            }
    elif mark_choice in ["zone", "region"]:
        renaming = {cn: ", ".join((cn.split("_")[1], name)) for cn in colnames}
    else:  # mark_choice == "containment"
        renaming = {cn: ", ".join((name, cn.split("_")[1])) for cn in colnames}
    part_df = part_df.rename(columns=renaming).reset_index(drop=True)
    return part_df
>>>>>>> 784e462c


def _find_scale_factor(
    table_provider: EnsembleTableProvider,
    scale: Union[Co2MassScale, Co2VolumeScale],
) -> float:
    if scale in (Co2MassScale.KG, Co2VolumeScale.CUBIC_METERS):
        return 1.0
    if scale in (Co2MassScale.MTONS, Co2VolumeScale.BILLION_CUBIC_METERS):
        return 1e9
    if scale in (Co2MassScale.NORMALIZE, Co2VolumeScale.NORMALIZE):
        df = table_provider.get_column_data(table_provider.column_names())
        return df["total"].max()
    return 1.0


def _read_terminal_co2_volumes(
    table_provider: EnsembleTableProvider,
    realizations: List[int],
    scale: Union[Co2MassScale, Co2VolumeScale],
    containment_info: Dict[str, Union[str, None, List[str]]],
<<<<<<< HEAD
) -> pd.DataFrame:
=======
) -> pandas.DataFrame:
>>>>>>> 784e462c
    records: Dict[str, List[Any]] = {
        "real": [],
        "amount": [],
        "sort_key": [],
        "sort_key_secondary": [],
    }
    color_choice = containment_info["color_choice"]
    mark_choice = containment_info["mark_choice"]
    assert isinstance(color_choice, str)
    assert isinstance(mark_choice, str)
    records[color_choice] = []
    if mark_choice != "none":
        records[mark_choice] = []
    scale_factor = _find_scale_factor(table_provider, scale)
    data_frame = None
    for real in realizations:
<<<<<<< HEAD
        df = _read_dataframe(table_provider, real, scale_factor)
        df = df[df["date"] == np.max(df["date"])]
        _add_sort_key_and_real(df, str(real), containment_info)
        _filter_columns(df, color_choice, mark_choice, containment_info)
        _filter_rows(df, color_choice, mark_choice)
        if data_frame is None:
            data_frame = df
        else:
            data_frame = pd.concat([data_frame, df])
    assert data_frame is not None
    data_frame.sort_values(
=======
        df = _read_dataframe(table_provider, real, scale_factor, containment_info)
        _add_to_records(
            records, color_choice, mark_choice, df, str(real), containment_info
        )
    df = pandas.DataFrame.from_dict(records)
    df.sort_values(
>>>>>>> 784e462c
        ["sort_key", "sort_key_secondary"], inplace=True, ascending=[True, True]
    )
    return data_frame


def _filter_columns(
    df: pd.DataFrame,
    color_choice: str,
    mark_choice: str,
    containment_info: Dict,
) -> None:
    filter_columns = [
        col
        for col in ["phase", "containment", "zone", "region"]
        if col not in [mark_choice, color_choice]
    ]
    for col in filter_columns:
        df.query(f'{col} == "{containment_info[col]}"', inplace=True)
    df.drop(columns=filter_columns, inplace=True)


def _filter_rows(
    df: pd.DataFrame,
    color_choice: str,
    mark_choice: str,
    filter_mark: bool = True,
) -> None:
    df.query(f'{color_choice} not in ["total", "all"]', inplace=True)
    if mark_choice != "none" and filter_mark:
        df.query(f'{mark_choice} not in ["total", "all"]', inplace=True)


def _add_sort_key_and_real(
    df: pd.DataFrame,
    label: str,
    containment_info: Dict,
) -> None:
    sort_value = np.sum(
        df[
            (df["phase"] == "total")
            & (df["containment"] == "hazardous")
            & (df["zone"] == containment_info["zone"])
            & (df["region"] == containment_info["region"])
        ]["amount"]
    )
    sort_value_secondary = np.sum(
        df[
            (df["phase"] == "total")
            & (df["containment"] == "outside")
            & (df["zone"] == containment_info["zone"])
            & (df["region"] == containment_info["region"])
        ]["amount"]
    )
    df["real"] = [label] * df.shape[0]
    df["sort_key"] = [sort_value] * df.shape[0]
    df["sort_key_secondary"] = [sort_value_secondary] * df.shape[0]


def _add_to_records(
    records: Dict[str, List[Any]],
    color_choice: str,
    mark_choice: str,
    df: pandas.DataFrame,
    label: str,
    containment_info: Dict,
) -> None:
    phase = containment_info["phase"]
    containments = containment_info["containments"]
    split = _find_split(color_choice, mark_choice)
    if split == "standard":
        last = df.iloc[np.argmax(df["date"])]
        factor = 6 if mark_choice == "phase" else 3
        records["real"] += [label] * factor
        if mark_choice == "phase":
            record = [
                [last["_".join((p, c))], c, p]
                for c in containments
                for p in (containment_info["phases"])
            ]
        else:
            record = [[last["_".join((phase, c))], c] for c in containments]
        records["amount"] += [r[0] for r in record]
        records["containment"] += [r[1] for r in record]
        if mark_choice == "phase":
            records["phase"] += [r[2] for r in record]
        records["sort_key"] += [last["total_hazardous"]] * factor
        records["sort_key_secondary"] += [last["total_outside"]] * factor
    else:
        containment = containment_info["containment"]
        factor = 1 if mark_choice == "none" else 2 if mark_choice == "phase" else 3
        last_ = df[df["date"] == np.max(df["date"])]
        records["sort_key"] += (
            [np.sum(last_["total_hazardous"])] * factor * last_.shape[0]
        )
        records["sort_key_secondary"] += (
            [np.sum(last_["total_outside"])] * factor * last_.shape[0]
        )
        for i in range(last_.shape[0]):
            last = last_.iloc[i]
            records["real"] += [label] * factor
            if mark_choice in ["containment", "zone", "region"]:
                records["amount"] += [last["_".join((phase, c))] for c in containments]
                records[mark_choice] += (
                    containments
                    if mark_choice == "containment"
                    else [last[split]] * factor
                )
            elif mark_choice == "none":
                if containment == "total":
                    records["amount"] += (
                        [last["total"]]
                        if phase == "total"
                        else [last["_".join(("total", phase))]]
                    )
                else:
                    records["amount"] += [last["_".join((phase, containment))]]
            else:  # mark_choice == "phase"
                if containment == "total":
                    records["amount"] += [
                        last["total_aqueous"],
                        last["total_gas"],
                    ]
                else:
                    records["amount"] += [
                        last["_".join(("aqueous", containment))],
                        last["_".join(("gas", containment))],
                    ]
                records[mark_choice] += ["aqueous", "gas"]
            records[color_choice] += (
                containments
                if mark_choice in ["zone", "region"]
                else [last[split]] * factor
            )


def _find_split(color_choice: str, mark_choice: str) -> str:
    split = "standard"
    if "zone" in [color_choice, mark_choice]:
        split = "zone"
    elif "region" in [color_choice, mark_choice]:
        split = "region"
    return split


def _read_co2_volumes(
    table_provider: EnsembleTableProvider,
    realizations: List[int],
    scale: Union[Co2MassScale, Co2VolumeScale],
) -> pd.DataFrame:
    scale_factor = _find_scale_factor(table_provider, scale)
    return pd.concat(
        [
            _read_dataframe(table_provider, r, scale_factor).assign(realization=r)
            for r in realizations
        ]
    )


<<<<<<< HEAD
def _change_names(
    df: pd.DataFrame,
    color_options: List[str],
    mark_options: List[str],
) -> None:
    for m in mark_options + ["total", "all"]:
        df["name"] = df["name"].replace(f"total, {m}", m)
        df["name"] = df["name"].replace(f"all, {m}", m)
    for m in color_options:
        df["name"] = df["name"].replace(f"{m}, total", m)
        df["name"] = df["name"].replace(f"{m}, all", m)
=======
def _change_type_names(df: pandas.DataFrame) -> None:
    df["type"] = df["type"].replace("gas_contained", "contained, gas")
    df["type"] = df["type"].replace("gas_outside", "outside, gas")
    df["type"] = df["type"].replace("gas_hazardous", "hazardous, gas")
    df["type"] = df["type"].replace("aqueous_contained", "contained, aqueous")
    df["type"] = df["type"].replace("aqueous_outside", "outside, aqueous")
    df["type"] = df["type"].replace("aqueous_hazardous", "hazardous, aqueous")
    df["type"] = df["type"].replace("total_contained", "contained, total")
    df["type"] = df["type"].replace("total_outside", "outside, total")
    df["type"] = df["type"].replace("total_hazardous", "hazardous, total")


def _change_type_names_mark_choice_none(df: pandas.DataFrame) -> None:
    df["type"] = df["type"].replace("gas_contained", "contained")
    df["type"] = df["type"].replace("gas_outside", "outside")
    df["type"] = df["type"].replace("gas_hazardous", "hazardous")
    df["type"] = df["type"].replace("aqueous_contained", "contained")
    df["type"] = df["type"].replace("aqueous_outside", "outside")
    df["type"] = df["type"].replace("aqueous_hazardous", "hazardous")
    df["type"] = df["type"].replace("total_contained", "contained")
    df["type"] = df["type"].replace("total_outside", "outside")
    df["type"] = df["type"].replace("total_hazardous", "hazardous")
>>>>>>> 784e462c


def _adjust_figure(fig: go.Figure) -> None:
    fig.layout.legend.orientation = "v"
    fig.layout.legend.title.text = ""
    fig.layout.legend.itemwidth = 40
    fig.layout.xaxis.exponentformat = "power"
    fig.layout.title.x = 0.5
    fig.layout.paper_bgcolor = "rgba(0,0,0,0)"
    fig.layout.margin.b = 6
    fig.layout.margin.t = 15
    fig.layout.margin.l = 10
    fig.layout.margin.r = 10
    fig.update_layout(
        legend={
            "x": 1.05,
            "xanchor": "left",
        }
    )


def _add_prop_to_df(
<<<<<<< HEAD
    df: pd.DataFrame,
    list_to_iterate: Union[List, np.ndarray],
    column: str,
    filter_columns: Optional[List[str]] = None,
) -> None:
    prop = np.zeros(df.shape[0])
    for element in list_to_iterate:
        if filter_columns is None:
            summed_amount = np.sum(df.loc[df[column] == element]["amount"])
        else:
            filter_for_sum = df[column] == element
            for col in filter_columns:
                if col in df.columns:
                    filter_for_sum &= ~df[col].isin(["total", "all"])
            summed_amount = np.sum(df.loc[filter_for_sum]["amount"])
=======
    df: pandas.DataFrame,
    list_to_iterate: Union[List, np.ndarray],
    column: str,
) -> None:
    prop = np.zeros(df.shape[0])
    for element in list_to_iterate:
        summed_amount = np.sum(df.loc[df[column] == element]["amount"])
>>>>>>> 784e462c
        prop[np.where(df[column] == element)[0]] = summed_amount
    nonzero = np.where(prop > 0)[0]
    prop[nonzero] = (
        np.round(np.array(df["amount"])[nonzero] / prop[nonzero] * 1000) / 10
    )
    df["prop"] = prop
    df["prop"] = df["prop"].map(lambda p: str(p) + "%")


def generate_co2_volume_figure(
    table_provider: EnsembleTableProvider,
    realizations: List[int],
    scale: Union[Co2MassScale, Co2VolumeScale],
    containment_info: Dict[str, Any],
) -> go.Figure:
    df = _read_terminal_co2_volumes(
        table_provider, realizations, scale, containment_info
    )
    color_choice = containment_info["color_choice"]
    mark_choice = containment_info["mark_choice"]
<<<<<<< HEAD
    _add_prop_to_df(df, [str(r) for r in realizations], "real")
    cat_ord, colors, marks = _prepare_pattern_and_color_options(
        df,
=======
    cat_ord, colors, marks = _prepare_pattern_and_color_options(
>>>>>>> 784e462c
        containment_info,
        color_choice,
        mark_choice,
    )
<<<<<<< HEAD
=======
    df["type"] = (
        [", ".join((c, p)) for c, p in zip(df[color_choice], df[mark_choice])]
        if mark_choice != "none"
        else df[color_choice]
    )
    _add_prop_to_df(df, [str(r) for r in realizations], "real")
    pattern_shape = "type" if mark_choice != "none" else None
>>>>>>> 784e462c
    fig = px.bar(
        df,
        y="real",
        x="amount",
        color="type",
<<<<<<< HEAD
        color_discrete_sequence=colors,
        pattern_shape="type" if mark_choice != "none" else None,
        pattern_shape_sequence=marks,
        orientation="h",
        category_orders=cat_ord,
=======
        pattern_shape=pattern_shape,
        pattern_shape_sequence=marks,
        orientation="h",
        category_orders=cat_ord,
        color_discrete_sequence=colors,
>>>>>>> 784e462c
        hover_data={"prop": True, "real": False},
    )
    fig.layout.yaxis.title = "Realization"
    fig.layout.xaxis.title = scale.value
    _adjust_figure(fig)
    return fig


<<<<<<< HEAD
=======
def _rename_columns_figure3(
    mark_choice: str,
    containment: str,
    cols_kept: List[str],
) -> Dict[str, str]:
    if mark_choice == "phase":
        if containment == "total":
            renaming = {"total_gas": "gas", "total_aqueous": "aqueous"}
        else:
            renaming = {col: col.split("_")[0] for col in cols_kept}
    elif mark_choice == "none":
        renaming = {}
    else:  # mark_choice == "containment"
        renaming = {col: col.split("_")[1] for col in cols_kept}
    return renaming


>>>>>>> 784e462c
# pylint: disable=too-many-locals
def generate_co2_time_containment_one_realization_figure(
    table_provider: EnsembleTableProvider,
    scale: Union[Co2MassScale, Co2VolumeScale],
    time_series_realization: int,
    y_limits: List[Optional[float]],
    containment_info: Dict[str, Any],
) -> go.Figure:
<<<<<<< HEAD
    df = _read_co2_volumes(table_provider, [time_series_realization], scale)
    color_choice = containment_info["color_choice"]
    mark_choice = containment_info["mark_choice"]
    _filter_columns(df, color_choice, mark_choice, containment_info)
    _filter_rows(df, color_choice, mark_choice)
    if containment_info["sorting"] == "marking" and mark_choice != "none":
        sort_order = ["date", mark_choice]
    else:
        sort_order = ["date", color_choice]
    df.sort_values(by=sort_order, inplace=True)
=======
    df = _read_co2_volumes(
        table_provider, [time_series_realization], scale, containment_info
    )
    df.sort_values(by="date", inplace=True)
    color_choice = containment_info["color_choice"]
    mark_choice = containment_info["mark_choice"]
    split = _find_split(color_choice, mark_choice)
    containment = containment_info["containment"]
    df, colnames = _drop_unused_columns(
        df, containment_info, keep_realization=False, figure=3
    )
    if split == "standard":
        df = pandas.melt(df, id_vars=["date"])
    else:
        renaming = _rename_columns_figure3(
            mark_choice,
            containment,
            colnames,
        )
        df = df.rename(columns=renaming)
        df = pandas.melt(df, id_vars=["date", split])
        if mark_choice == "none":
            df["variable"] = df[split]
        else:
            df["variable"] = (
                df["variable"] + ", " + df[split]
                if mark_choice == split
                else df[split] + ", " + df["variable"]
            )
        df = df.drop(columns=[split])
    cat_ord, colors, marks = _prepare_pattern_and_color_options(
        containment_info,
        color_choice,
        mark_choice,
    )
    df = df.rename(columns={"value": "amount", "variable": "type"})
    if mark_choice == "none":
        _change_type_names_mark_choice_none(df)
    else:
        _change_type_names(df)
>>>>>>> 784e462c
    if y_limits[0] is None and y_limits[1] is not None:
        y_limits[0] = 0.0
    elif y_limits[1] is None and y_limits[0] is not None:
        y_limits[1] = max(df.groupby("date")["amount"].sum()) * 1.05

    _add_prop_to_df(df, np.unique(df["date"]), "date")
<<<<<<< HEAD
    cat_ord, colors, marks = _prepare_pattern_and_color_options(
        df,
        containment_info,
        color_choice,
        mark_choice,
    )
=======
    pattern_shape = "type" if mark_choice != "none" else None
>>>>>>> 784e462c
    fig = px.area(
        df,
        x="date",
        y="amount",
        color="type",
        color_discrete_sequence=colors,
<<<<<<< HEAD
        pattern_shape="type" if mark_choice != "none" else None,
        pattern_shape_sequence=marks,
        category_orders=cat_ord,
=======
        pattern_shape=pattern_shape,
        pattern_shape_sequence=marks,  # ['', '/', '\\', 'x', '-', '|', '+', '.'],
>>>>>>> 784e462c
        range_y=y_limits,
        hover_data={
            "prop": True,
            "amount": ":.3f",
        },
    )
    _add_hover_info_in_field(fig, df, cat_ord, colors)
    fig.layout.yaxis.range = y_limits
    fig.layout.xaxis.title = "Time"
    fig.layout.yaxis.title = scale.value
    _adjust_figure(fig)
    return fig


<<<<<<< HEAD
def spaced_dates(dates: List[str], num_between: int) -> Dict[str, List[str]]:
    dates_list = [dt.strptime(date, "%Y-%m-%d") for date in dates]
    date_dict: Dict[str, List[str]] = {date: [] for date in dates}
    for i in range(len(dates_list) - 1):
        date_dict[dates[i]].append(dates[i])
        delta = (dates_list[i + 1] - dates_list[i]) / (num_between + 1)
        for j in range(1, num_between + 1):
            new_date = dates_list[i] + delta * j
            if j <= num_between / 2:
                date_dict[dates[i]].append(new_date.strftime("%Y-%m-%d"))
            else:
                date_dict[dates[i + 1]].append(new_date.strftime("%Y-%m-%d"))
    date_dict[dates[-1]].append(dates[-1])
    return date_dict


def _add_hover_info_in_field(
    fig: go.Figure,
    df: pd.DataFrame,
=======
def _add_hover_info_in_field(
    fig: go.Figure,
    df: pandas.DataFrame,
>>>>>>> 784e462c
    cat_ord: Dict,
    colors: List,
) -> None:
    """
    Plots additional, invisible points in the middle of each field in the third plot,
    solely to display hover information inside the fields
    (which is not possible directly with plotly.express.area)
    """
    months = ["Jan", "Feb", "Mar", "Apr", "May", "Jun"]
    months += ["Jul", "Aug", "Sep", "Oct", "Nov", "Dec"]
    dates = np.unique(df["date"])
    date_strings = {
        date: f"{months[int(date.split('-')[1]) - 1]} {date.split('-')[0]}"
        for date in dates
    }
    prev_vals = {date: 0 for date in dates}
<<<<<<< HEAD
    date_dict = spaced_dates(dates, 4)
=======
>>>>>>> 784e462c
    for name, color in zip(cat_ord["type"], colors):
        sub_df = df[df["type"] == name]
        for date in dates:
            amount = sub_df[sub_df["date"] == date]["amount"].item()
            prop = sub_df[sub_df["date"] == date]["prop"].item()
            prev_val = prev_vals[date]
<<<<<<< HEAD
            p15 = prev_val + 0.15 * amount
            p85 = prev_val + 0.85 * amount
            y_vals = np.linspace(p15, p85, 8).tolist() * len(date_dict[date])
            y_vals.sort()
            fig.add_trace(
                go.Scatter(
                    x=date_dict[date] * 8,
                    y=y_vals,
=======
            new_val = prev_val + amount
            mid_val = (prev_val + new_val) / 2
            fig.add_trace(
                go.Scatter(
                    x=[date],
                    y=[mid_val],
>>>>>>> 784e462c
                    mode="lines",
                    line=go.scatter.Line(color=color),
                    text=f"type={name}<br>date={date_strings[date]}<br>"
                    f"amount={amount:.3f}<br>prop={prop}",
<<<<<<< HEAD
                    opacity=0,
=======
>>>>>>> 784e462c
                    hoverinfo="text",
                    hoveron="points",
                    showlegend=False,
                )
            )
<<<<<<< HEAD
            prev_vals[date] = prev_val + amount
=======
            prev_vals[date] = new_val


def _make_cols_to_plot(
    split: str,
    df_: pandas.DataFrame,
    containment_info: Dict,
) -> Tuple[Dict[str, Tuple[str, str, str]], List[str]]:
    mark_choice = containment_info["mark_choice"]
    color_choice = containment_info["color_choice"]
    phase = containment_info["phase"]
    phases = containment_info["phases"]
    containments = containment_info["containments"]
    options = containment_info[f"{split}s"]
    if mark_choice in ["phase", "none"]:
        colors = _get_colors(len(options), split)
        if mark_choice == "none":
            line_type = (
                "solid" if phase == "total" else "dot" if phase == "gas" else "dash"
            )
            cols_to_plot = {
                name: (name, line_type, col) for name, col in zip(options, colors)
            }
            df_["total"] = df_[options].sum(axis=1)
            active_cols_at_startup = options
        else:
            cols_to_plot = {
                ", ".join((name, p)): (", ".join((name, p)), line_type, col)
                for name, col in zip(options, colors)
                for p, line_type in zip(["total"] + phases, ["solid", "dot", "dash"])
            }
            df_["total"] = df_[[", ".join((name, "total")) for name in options]].sum(
                axis=1
            )
            active_cols_at_startup = [name + ", total" for name in options]
    else:
        if mark_choice == split:
            colors = _get_colors(split=color_choice)
            line_types = [
                f"{round(i / len(options) * 25)}px" for i in range(len(options))
            ]
            if len(options) > 8:
                warnings.warn(
                    f"Large number of {split}s might make it hard "
                    f"to distinguish different dashed lines."
                )
            cols_to_plot = {
                ", ".join((con, name)): (", ".join((con, name)), line_type, col)
                for con, col in zip(containments, colors)
                for name, line_type in zip(options, line_types)
            }
            active_cols_at_startup = ["contained, " + name for name in options]
        else:  # mark_choice == "containment"
            colors = _get_colors(len(options), split)
            cols_to_plot = {
                ", ".join((name, con)): (", ".join((name, con)), line_type, col)
                for name, col in zip(options, colors)
                for con, line_type in zip(containments, ["dash", "dot", "solid"])
            }
            active_cols_at_startup = [name + ", contained" for name in options]
        df_["total"] = df_[cols_to_plot.keys()].sum(axis=1)
    return cols_to_plot, active_cols_at_startup


def _prepare_time_figure_options(
    df: pandas.DataFrame,
    containment_info: Dict[str, Any],
) -> Tuple[pandas.DataFrame, Dict[str, Tuple[str, str, str]], List[str]]:
    color_choice = containment_info["color_choice"]
    mark_choice = containment_info["mark_choice"]
    split = _find_split(color_choice, mark_choice)
    containment = containment_info["containment"]
    containments = containment_info["containments"]
    phase = containment_info["phase"]
    phases = containment_info["phases"]
    if split == "standard":
        df.sort_values(by="date", inplace=True)
        if mark_choice == "none":
            new_names = ["total"] + containments
            colors = [_COLOR_TOTAL, _COLOR_HAZARDOUS, _COLOR_OUTSIDE, _COLOR_CONTAINED]
            line_type = (
                "solid" if phase == "total" else "dot" if phase == "gas" else "dash"
            )
            colnames = ["total"]
            colnames += ["_".join((phase, c)) for c in containments]
            cols_to_plot = {
                new_name: (colname, line_type, color)
                for new_name, colname, color in zip(new_names, colnames, colors)
            }
            cols_to_keep = colnames + ["date", "realization"]
            cols_to_keep[0] = (
                "total" if phase == "total" else "_".join(("total", phase))
            )
            df = df.drop(columns=[col for col in df.columns if col not in cols_to_keep])
            df = df.rename(columns={cols_to_keep[0]: "total"}).reset_index(drop=True)
        else:
            cols_to_plot = {
                "total": ("total", "solid", _COLOR_TOTAL),
                "hazardous": ("total_hazardous", "solid", _COLOR_HAZARDOUS),
                "outside": ("total_outside", "solid", _COLOR_OUTSIDE),
                "contained": ("total_contained", "solid", _COLOR_CONTAINED),
                "gas": ("total_gas", "dot", _COLOR_TOTAL),
                "aqueous": ("total_aqueous", "dash", _COLOR_TOTAL),
                "hazardous, gas": ("gas_hazardous", "dot", _COLOR_HAZARDOUS),
                "outside, gas": ("gas_outside", "dot", _COLOR_OUTSIDE),
                "contained, gas": ("gas_contained", "dot", _COLOR_CONTAINED),
                "hazardous, aqueous": ("aqueous_hazardous", "dash", _COLOR_HAZARDOUS),
                "contained, aqueous": ("aqueous_contained", "dash", _COLOR_CONTAINED),
                "outside, aqueous": ("aqueous_outside", "dash", _COLOR_OUTSIDE),
            }
        active_cols_at_startup = ["total"] + containments
    else:
        options = containment_info[f"{split}s"]
        df, colnames = _drop_unused_columns(df, containment_info)
        df.sort_values(by=["date", "realization"], inplace=True)
        df_ = df[["date", "realization"]][df[split] == options[0]].reset_index(
            drop=True
        )
        for name in options:
            part_df = df[colnames][df[split] == name]
            part_df = _rename_columns_figure2(
                part_df,
                mark_choice,
                name,
                colnames,
                containment,
                phases,
            )
            df_ = pandas.concat([df_, part_df], axis=1)
        cols_to_plot, active_cols_at_startup = _make_cols_to_plot(
            split,
            df_,
            containment_info,
        )
        df = df_
    return df, cols_to_plot, active_cols_at_startup
>>>>>>> 784e462c


# pylint: disable=too-many-locals
def generate_co2_time_containment_figure(
    table_provider: EnsembleTableProvider,
    realizations: List[int],
    scale: Union[Co2MassScale, Co2VolumeScale],
    containment_info: Dict[str, Any],
) -> go.Figure:
    df = _read_co2_volumes(table_provider, realizations, scale)
    color_choice = containment_info["color_choice"]
    mark_choice = containment_info["mark_choice"]
    _filter_columns(df, color_choice, mark_choice, containment_info)
    options = _prepare_line_type_and_color_options(
        df, containment_info, color_choice, mark_choice
    )
    active_cols_at_startup = list(
        options[options["line_type"].isin(["solid", "0px"])]["name"]
    )
    fig = go.Figure()
    # Generate dummy scatters for legend entries
    dummy_args = {"x": df["date"], "mode": "lines", "hoverinfo": "none"}
    for name, color, line_type in zip(
        options["name"], options["color"], options["line_type"]
    ):
        args = {
            "line_dash": line_type,
            "marker_color": color,
            "legendgroup": name,
            "name": name,
        }
        if name not in active_cols_at_startup:
            args["visible"] = "legendonly"
        fig.add_scatter(y=[0.0], **dummy_args, **args)
    for rlz in realizations:
        sub_df = df[df["realization"] == rlz].copy().reset_index()
        _add_prop_to_df(
            sub_df, np.unique(df["date"]), "date", [color_choice, mark_choice]
        )
        common_args = {
            "x": sub_df["date"],
            "hovertemplate": "%{x}: %{y}<br>Realization: %{meta[0]}<br>Prop: %{customdata}%",
            "meta": [rlz],
            "showlegend": False,
        }
<<<<<<< HEAD
        for name, color, line_type in zip(
            options["name"], options["color"], options["line_type"]
        ):
            # NBNB-AS: Check this, mypy complains:
            args = {
                "line_dash": line_type,
                "marker_color": color,
                "legendgroup": name,
                "name": name,
                "customdata": sub_df[sub_df["name"] == name]["prop"],  # type: ignore
=======
        for col, value in cols_to_plot.items():
            prop = np.zeros(sub_df.shape[0])
            nonzero = np.where(np.array(sub_df["total"]) > 0)[0]
            prop[nonzero] = (
                np.round(
                    np.array(sub_df[value[0]])[nonzero]
                    / np.array(sub_df["total"])[nonzero]
                    * 1000
                )
                / 10
            )
            # NBNB-AS: Check this, mypy complains:
            args = {
                "line_dash": value[1],
                "marker_color": value[2],
                "legendgroup": col,
                "name": col,
                "customdata": prop,  # type: ignore
>>>>>>> 784e462c
            }
            if name not in active_cols_at_startup:
                args["visible"] = "legendonly"
<<<<<<< HEAD
            fig.add_scatter(
                y=sub_df[sub_df["name"] == name]["amount"], **args, **common_args
            )
=======
            fig.add_scatter(y=sub_df[value[0]], **args, **common_args)
>>>>>>> 784e462c
    fig.layout.legend.tracegroupgap = 0
    fig.layout.xaxis.title = "Time"
    fig.layout.yaxis.title = scale.value
    fig.layout.yaxis.autorange = True
    _adjust_figure(fig)
    return fig<|MERGE_RESOLUTION|>--- conflicted
+++ resolved
@@ -1,9 +1,6 @@
 import warnings
-<<<<<<< HEAD
 from datetime import datetime as dt
 from enum import Enum
-=======
->>>>>>> 784e462c
 from typing import Any, Dict, List, Optional, Tuple, Union
 
 import numpy as np
@@ -52,11 +49,6 @@
     scale_factor: float,
 ) -> pd.DataFrame:
     df = table_provider.get_column_data(table_provider.column_names(), [realization])
-<<<<<<< HEAD
-=======
-    if any(split in list(df.columns) for split in ["zone", "region"]):
-        df = _process_containment_information(df, containment_info)
->>>>>>> 784e462c
     if scale_factor == 1.0:
         return df
     df["amount"] /= scale_factor
@@ -97,51 +89,6 @@
     }
 
 
-<<<<<<< HEAD
-=======
-def _process_containment_information(
-    df: pandas.DataFrame,
-    containment_info: Dict[str, Union[str, None, List[str]]],
-) -> pandas.DataFrame:
-    choices = [containment_info["color_choice"], containment_info["mark_choice"]]
-    if "zone" in choices:
-        return (
-            df[df["zone"] != "all"]
-            .drop(columns="region", errors="ignore")
-            .reset_index(drop=True)
-        )
-    if "region" in choices:
-        return (
-            df[df["region"] != "all"]
-            .drop(columns="zone", errors="ignore")
-            .reset_index(drop=True)
-        )
-    zone = containment_info["zone"]
-    region = containment_info["region"]
-    if zone not in ["all", None]:
-        if zone in list(df["zone"]):
-            return df[df["zone"] == zone].drop(
-                columns=["zone", "region"], errors="ignore"
-            )
-        print(f"Zone {zone} not found, using sum for each unique date.")
-    elif region not in ["all", None]:
-        if region in list(df["region"]):
-            return df[df["region"] == region].drop(
-                columns=["zone", "region"], errors="ignore"
-            )
-        print(f"Region {region} not found, using sum for each unique date.")
-    if "zone" in list(df.columns):
-        if "region" in list(df.columns):
-            return df[
-                [a and b for a, b in zip(df["zone"] == "all", df["region"] == "all")]
-            ].drop(columns=["zone", "region"])
-        df = df[df["zone"] == "all"].drop(columns=["zone"])
-    elif "region" in list(df.columns):
-        df = df[df["region"] == "all"].drop(columns=["region"])
-    return df
-
-
->>>>>>> 784e462c
 def _get_colors(num_cols: int = 3, split: str = "zone") -> List[str]:
     if split == "containment":
         return [_COLOR_HAZARDOUS, _COLOR_OUTSIDE, _COLOR_CONTAINED]
@@ -169,7 +116,6 @@
                 f"Some {mark_choice}s will share pattern."
             )
         return base_pattern[:num_marks]
-<<<<<<< HEAD
     return ["", "/"] if num_marks == 2 else ["", ".", "/"]
 
 
@@ -192,17 +138,10 @@
 
 def _prepare_pattern_and_color_options(
     df: pd.DataFrame,
-=======
-    return ["", "/"]
-
-
-def _prepare_pattern_and_color_options(
->>>>>>> 784e462c
     containment_info: Dict,
     color_choice: str,
     mark_choice: str,
 ) -> Tuple[Dict, List, List]:
-<<<<<<< HEAD
     mark_options = [] if mark_choice == "none" else containment_info[f"{mark_choice}s"]
     color_options = containment_info[f"{color_choice}s"]
     num_colors = len(color_options)
@@ -217,47 +156,18 @@
     if containment_info["sorting"] == "color":
         cat_ord = {
             "type": [", ".join((c, m)) for c in color_options for m in mark_options],
-=======
-    num_colors = len(containment_info[f"{color_choice}s"])
-    num_marks = (
-        num_colors
-        if mark_choice == "none"
-        else len(containment_info[f"{mark_choice}s"])
-    )
-    marks = _get_marks(num_marks, mark_choice)
-    colors = _get_colors(num_colors, color_choice)
-    if mark_choice == "none":
-        cat_ord = {"type": containment_info[f"{color_choice}s"]}
-        return cat_ord, colors, marks
-    if containment_info["sorting"] == "color":
-        cat_ord = {
-            "type": [
-                ", ".join((c, m))
-                for c in containment_info[f"{color_choice}s"]
-                for m in containment_info[f"{mark_choice}s"]
-            ],
->>>>>>> 784e462c
         }
         colors = [c for c in colors for _ in range(num_marks)]
         marks = marks * num_colors
     else:
         cat_ord = {
-<<<<<<< HEAD
             "type": [", ".join((c, m)) for m in mark_options for c in color_options],
-=======
-            "type": [
-                ", ".join((c, m))
-                for m in containment_info[f"{mark_choice}s"]
-                for c in containment_info[f"{color_choice}s"]
-            ],
->>>>>>> 784e462c
         }
         colors = colors * num_marks
         marks = [m for m in marks for _ in range(num_colors)]
     return cat_ord, colors, marks
 
 
-<<<<<<< HEAD
 def _prepare_line_type_and_color_options(
     df: pd.DataFrame,
     containment_info: Dict,
@@ -314,93 +224,6 @@
         )
     _change_names(options, color_options, mark_options)
     return options
-=======
-def _drop_unused_columns(
-    df: pandas.DataFrame,
-    containment_info: Dict,
-    keep_realization: bool = True,
-    figure: int = 2,
-) -> Tuple[pandas.DataFrame, List[str]]:
-    color_choice = containment_info["color_choice"]
-    mark_choice = containment_info["mark_choice"]
-    containment = containment_info["containment"]
-    containments = containment_info["containments"]
-    phase = containment_info["phase"]
-    phases = containment_info["phases"]
-    split = _find_split(color_choice, mark_choice)
-
-    cols_to_keep = ["date"]
-    if keep_realization:
-        cols_to_keep += ["realization"]
-    cols_to_return = []
-    if split == "standard":
-        if mark_choice == "none":
-            cols_to_return += ["_".join((phase, c)) for c in containments]
-        else:
-            cols_to_return += [
-                "_".join((p, c))
-                for c in containments
-                for p in phases  # ["total"] + phases
-            ]
-            # cols_to_return += ["total"] + ["_".join(("total", p)) for p in phases]
-    else:
-        cols_to_keep += [split]
-        if mark_choice == split:
-            cols_to_return += ["_".join((phase, c)) for c in containments]
-        elif mark_choice == "none":
-            if containment == "total":
-                cols_to_return += (
-                    ["total"] if phase == "total" else ["_".join(("total", phase))]
-                )
-            else:
-                cols_to_return += ["_".join((phase, containment))]
-        elif mark_choice == "containment":
-            cols_to_return += ["_".join((phase, c)) for c in containments]
-        else:
-            if figure == 2:
-                cols_to_return += [
-                    (
-                        "total"
-                        if containment == "total"
-                        else "_".join(("total", containment))
-                    )
-                ]
-            cols_to_return += (
-                ["total_gas", "total_aqueous"]
-                if containment == "total"
-                else ["_".join((p, containment)) for p in phases]
-            )
-    cols_to_keep += cols_to_return
-    df = df.drop(columns=[col for col in df.columns if col not in cols_to_keep])
-    return df, cols_to_return
-
-
-def _rename_columns_figure2(
-    part_df: pandas.DataFrame,
-    mark_choice: str,
-    name: str,
-    colnames: List[str],
-    containment: str,
-    phases: List[str],
-) -> pandas.DataFrame:
-    if mark_choice == "none":
-        renaming = {c: name for c in colnames}
-    elif mark_choice == "phase":
-        if containment == "total":
-            renaming = {
-                c: ", ".join((name, p)) for c, p in zip(colnames, ["total"] + phases)
-            }
-        else:
-            renaming = {
-                c: ", ".join((name, c.split("_", maxsplit=1)[0])) for c in colnames
-            }
-    elif mark_choice in ["zone", "region"]:
-        renaming = {cn: ", ".join((cn.split("_")[1], name)) for cn in colnames}
-    else:  # mark_choice == "containment"
-        renaming = {cn: ", ".join((name, cn.split("_")[1])) for cn in colnames}
-    part_df = part_df.rename(columns=renaming).reset_index(drop=True)
-    return part_df
->>>>>>> 784e462c
 
 
 def _find_scale_factor(
@@ -422,11 +245,7 @@
     realizations: List[int],
     scale: Union[Co2MassScale, Co2VolumeScale],
     containment_info: Dict[str, Union[str, None, List[str]]],
-<<<<<<< HEAD
 ) -> pd.DataFrame:
-=======
-) -> pandas.DataFrame:
->>>>>>> 784e462c
     records: Dict[str, List[Any]] = {
         "real": [],
         "amount": [],
@@ -443,7 +262,6 @@
     scale_factor = _find_scale_factor(table_provider, scale)
     data_frame = None
     for real in realizations:
-<<<<<<< HEAD
         df = _read_dataframe(table_provider, real, scale_factor)
         df = df[df["date"] == np.max(df["date"])]
         _add_sort_key_and_real(df, str(real), containment_info)
@@ -455,14 +273,6 @@
             data_frame = pd.concat([data_frame, df])
     assert data_frame is not None
     data_frame.sort_values(
-=======
-        df = _read_dataframe(table_provider, real, scale_factor, containment_info)
-        _add_to_records(
-            records, color_choice, mark_choice, df, str(real), containment_info
-        )
-    df = pandas.DataFrame.from_dict(records)
-    df.sort_values(
->>>>>>> 784e462c
         ["sort_key", "sort_key_secondary"], inplace=True, ascending=[True, True]
     )
     return data_frame
@@ -621,7 +431,6 @@
     )
 
 
-<<<<<<< HEAD
 def _change_names(
     df: pd.DataFrame,
     color_options: List[str],
@@ -633,30 +442,6 @@
     for m in color_options:
         df["name"] = df["name"].replace(f"{m}, total", m)
         df["name"] = df["name"].replace(f"{m}, all", m)
-=======
-def _change_type_names(df: pandas.DataFrame) -> None:
-    df["type"] = df["type"].replace("gas_contained", "contained, gas")
-    df["type"] = df["type"].replace("gas_outside", "outside, gas")
-    df["type"] = df["type"].replace("gas_hazardous", "hazardous, gas")
-    df["type"] = df["type"].replace("aqueous_contained", "contained, aqueous")
-    df["type"] = df["type"].replace("aqueous_outside", "outside, aqueous")
-    df["type"] = df["type"].replace("aqueous_hazardous", "hazardous, aqueous")
-    df["type"] = df["type"].replace("total_contained", "contained, total")
-    df["type"] = df["type"].replace("total_outside", "outside, total")
-    df["type"] = df["type"].replace("total_hazardous", "hazardous, total")
-
-
-def _change_type_names_mark_choice_none(df: pandas.DataFrame) -> None:
-    df["type"] = df["type"].replace("gas_contained", "contained")
-    df["type"] = df["type"].replace("gas_outside", "outside")
-    df["type"] = df["type"].replace("gas_hazardous", "hazardous")
-    df["type"] = df["type"].replace("aqueous_contained", "contained")
-    df["type"] = df["type"].replace("aqueous_outside", "outside")
-    df["type"] = df["type"].replace("aqueous_hazardous", "hazardous")
-    df["type"] = df["type"].replace("total_contained", "contained")
-    df["type"] = df["type"].replace("total_outside", "outside")
-    df["type"] = df["type"].replace("total_hazardous", "hazardous")
->>>>>>> 784e462c
 
 
 def _adjust_figure(fig: go.Figure) -> None:
@@ -679,7 +464,6 @@
 
 
 def _add_prop_to_df(
-<<<<<<< HEAD
     df: pd.DataFrame,
     list_to_iterate: Union[List, np.ndarray],
     column: str,
@@ -695,15 +479,6 @@
                 if col in df.columns:
                     filter_for_sum &= ~df[col].isin(["total", "all"])
             summed_amount = np.sum(df.loc[filter_for_sum]["amount"])
-=======
-    df: pandas.DataFrame,
-    list_to_iterate: Union[List, np.ndarray],
-    column: str,
-) -> None:
-    prop = np.zeros(df.shape[0])
-    for element in list_to_iterate:
-        summed_amount = np.sum(df.loc[df[column] == element]["amount"])
->>>>>>> 784e462c
         prop[np.where(df[column] == element)[0]] = summed_amount
     nonzero = np.where(prop > 0)[0]
     prop[nonzero] = (
@@ -724,45 +499,23 @@
     )
     color_choice = containment_info["color_choice"]
     mark_choice = containment_info["mark_choice"]
-<<<<<<< HEAD
     _add_prop_to_df(df, [str(r) for r in realizations], "real")
     cat_ord, colors, marks = _prepare_pattern_and_color_options(
         df,
-=======
-    cat_ord, colors, marks = _prepare_pattern_and_color_options(
->>>>>>> 784e462c
         containment_info,
         color_choice,
         mark_choice,
     )
-<<<<<<< HEAD
-=======
-    df["type"] = (
-        [", ".join((c, p)) for c, p in zip(df[color_choice], df[mark_choice])]
-        if mark_choice != "none"
-        else df[color_choice]
-    )
-    _add_prop_to_df(df, [str(r) for r in realizations], "real")
-    pattern_shape = "type" if mark_choice != "none" else None
->>>>>>> 784e462c
     fig = px.bar(
         df,
         y="real",
         x="amount",
         color="type",
-<<<<<<< HEAD
         color_discrete_sequence=colors,
         pattern_shape="type" if mark_choice != "none" else None,
         pattern_shape_sequence=marks,
         orientation="h",
         category_orders=cat_ord,
-=======
-        pattern_shape=pattern_shape,
-        pattern_shape_sequence=marks,
-        orientation="h",
-        category_orders=cat_ord,
-        color_discrete_sequence=colors,
->>>>>>> 784e462c
         hover_data={"prop": True, "real": False},
     )
     fig.layout.yaxis.title = "Realization"
@@ -771,26 +524,6 @@
     return fig
 
 
-<<<<<<< HEAD
-=======
-def _rename_columns_figure3(
-    mark_choice: str,
-    containment: str,
-    cols_kept: List[str],
-) -> Dict[str, str]:
-    if mark_choice == "phase":
-        if containment == "total":
-            renaming = {"total_gas": "gas", "total_aqueous": "aqueous"}
-        else:
-            renaming = {col: col.split("_")[0] for col in cols_kept}
-    elif mark_choice == "none":
-        renaming = {}
-    else:  # mark_choice == "containment"
-        renaming = {col: col.split("_")[1] for col in cols_kept}
-    return renaming
-
-
->>>>>>> 784e462c
 # pylint: disable=too-many-locals
 def generate_co2_time_containment_one_realization_figure(
     table_provider: EnsembleTableProvider,
@@ -799,7 +532,6 @@
     y_limits: List[Optional[float]],
     containment_info: Dict[str, Any],
 ) -> go.Figure:
-<<<<<<< HEAD
     df = _read_co2_volumes(table_provider, [time_series_realization], scale)
     color_choice = containment_info["color_choice"]
     mark_choice = containment_info["mark_choice"]
@@ -810,78 +542,27 @@
     else:
         sort_order = ["date", color_choice]
     df.sort_values(by=sort_order, inplace=True)
-=======
-    df = _read_co2_volumes(
-        table_provider, [time_series_realization], scale, containment_info
-    )
-    df.sort_values(by="date", inplace=True)
-    color_choice = containment_info["color_choice"]
-    mark_choice = containment_info["mark_choice"]
-    split = _find_split(color_choice, mark_choice)
-    containment = containment_info["containment"]
-    df, colnames = _drop_unused_columns(
-        df, containment_info, keep_realization=False, figure=3
-    )
-    if split == "standard":
-        df = pandas.melt(df, id_vars=["date"])
-    else:
-        renaming = _rename_columns_figure3(
-            mark_choice,
-            containment,
-            colnames,
-        )
-        df = df.rename(columns=renaming)
-        df = pandas.melt(df, id_vars=["date", split])
-        if mark_choice == "none":
-            df["variable"] = df[split]
-        else:
-            df["variable"] = (
-                df["variable"] + ", " + df[split]
-                if mark_choice == split
-                else df[split] + ", " + df["variable"]
-            )
-        df = df.drop(columns=[split])
-    cat_ord, colors, marks = _prepare_pattern_and_color_options(
-        containment_info,
-        color_choice,
-        mark_choice,
-    )
-    df = df.rename(columns={"value": "amount", "variable": "type"})
-    if mark_choice == "none":
-        _change_type_names_mark_choice_none(df)
-    else:
-        _change_type_names(df)
->>>>>>> 784e462c
     if y_limits[0] is None and y_limits[1] is not None:
         y_limits[0] = 0.0
     elif y_limits[1] is None and y_limits[0] is not None:
         y_limits[1] = max(df.groupby("date")["amount"].sum()) * 1.05
 
     _add_prop_to_df(df, np.unique(df["date"]), "date")
-<<<<<<< HEAD
     cat_ord, colors, marks = _prepare_pattern_and_color_options(
         df,
         containment_info,
         color_choice,
         mark_choice,
     )
-=======
-    pattern_shape = "type" if mark_choice != "none" else None
->>>>>>> 784e462c
     fig = px.area(
         df,
         x="date",
         y="amount",
         color="type",
         color_discrete_sequence=colors,
-<<<<<<< HEAD
         pattern_shape="type" if mark_choice != "none" else None,
         pattern_shape_sequence=marks,
         category_orders=cat_ord,
-=======
-        pattern_shape=pattern_shape,
-        pattern_shape_sequence=marks,  # ['', '/', '\\', 'x', '-', '|', '+', '.'],
->>>>>>> 784e462c
         range_y=y_limits,
         hover_data={
             "prop": True,
@@ -896,7 +577,6 @@
     return fig
 
 
-<<<<<<< HEAD
 def spaced_dates(dates: List[str], num_between: int) -> Dict[str, List[str]]:
     dates_list = [dt.strptime(date, "%Y-%m-%d") for date in dates]
     date_dict: Dict[str, List[str]] = {date: [] for date in dates}
@@ -916,11 +596,6 @@
 def _add_hover_info_in_field(
     fig: go.Figure,
     df: pd.DataFrame,
-=======
-def _add_hover_info_in_field(
-    fig: go.Figure,
-    df: pandas.DataFrame,
->>>>>>> 784e462c
     cat_ord: Dict,
     colors: List,
 ) -> None:
@@ -937,17 +612,13 @@
         for date in dates
     }
     prev_vals = {date: 0 for date in dates}
-<<<<<<< HEAD
     date_dict = spaced_dates(dates, 4)
-=======
->>>>>>> 784e462c
     for name, color in zip(cat_ord["type"], colors):
         sub_df = df[df["type"] == name]
         for date in dates:
             amount = sub_df[sub_df["date"] == date]["amount"].item()
             prop = sub_df[sub_df["date"] == date]["prop"].item()
             prev_val = prev_vals[date]
-<<<<<<< HEAD
             p15 = prev_val + 0.15 * amount
             p85 = prev_val + 0.85 * amount
             y_vals = np.linspace(p15, p85, 8).tolist() * len(date_dict[date])
@@ -956,167 +627,17 @@
                 go.Scatter(
                     x=date_dict[date] * 8,
                     y=y_vals,
-=======
-            new_val = prev_val + amount
-            mid_val = (prev_val + new_val) / 2
-            fig.add_trace(
-                go.Scatter(
-                    x=[date],
-                    y=[mid_val],
->>>>>>> 784e462c
                     mode="lines",
                     line=go.scatter.Line(color=color),
                     text=f"type={name}<br>date={date_strings[date]}<br>"
                     f"amount={amount:.3f}<br>prop={prop}",
-<<<<<<< HEAD
                     opacity=0,
-=======
->>>>>>> 784e462c
                     hoverinfo="text",
                     hoveron="points",
                     showlegend=False,
                 )
             )
-<<<<<<< HEAD
             prev_vals[date] = prev_val + amount
-=======
-            prev_vals[date] = new_val
-
-
-def _make_cols_to_plot(
-    split: str,
-    df_: pandas.DataFrame,
-    containment_info: Dict,
-) -> Tuple[Dict[str, Tuple[str, str, str]], List[str]]:
-    mark_choice = containment_info["mark_choice"]
-    color_choice = containment_info["color_choice"]
-    phase = containment_info["phase"]
-    phases = containment_info["phases"]
-    containments = containment_info["containments"]
-    options = containment_info[f"{split}s"]
-    if mark_choice in ["phase", "none"]:
-        colors = _get_colors(len(options), split)
-        if mark_choice == "none":
-            line_type = (
-                "solid" if phase == "total" else "dot" if phase == "gas" else "dash"
-            )
-            cols_to_plot = {
-                name: (name, line_type, col) for name, col in zip(options, colors)
-            }
-            df_["total"] = df_[options].sum(axis=1)
-            active_cols_at_startup = options
-        else:
-            cols_to_plot = {
-                ", ".join((name, p)): (", ".join((name, p)), line_type, col)
-                for name, col in zip(options, colors)
-                for p, line_type in zip(["total"] + phases, ["solid", "dot", "dash"])
-            }
-            df_["total"] = df_[[", ".join((name, "total")) for name in options]].sum(
-                axis=1
-            )
-            active_cols_at_startup = [name + ", total" for name in options]
-    else:
-        if mark_choice == split:
-            colors = _get_colors(split=color_choice)
-            line_types = [
-                f"{round(i / len(options) * 25)}px" for i in range(len(options))
-            ]
-            if len(options) > 8:
-                warnings.warn(
-                    f"Large number of {split}s might make it hard "
-                    f"to distinguish different dashed lines."
-                )
-            cols_to_plot = {
-                ", ".join((con, name)): (", ".join((con, name)), line_type, col)
-                for con, col in zip(containments, colors)
-                for name, line_type in zip(options, line_types)
-            }
-            active_cols_at_startup = ["contained, " + name for name in options]
-        else:  # mark_choice == "containment"
-            colors = _get_colors(len(options), split)
-            cols_to_plot = {
-                ", ".join((name, con)): (", ".join((name, con)), line_type, col)
-                for name, col in zip(options, colors)
-                for con, line_type in zip(containments, ["dash", "dot", "solid"])
-            }
-            active_cols_at_startup = [name + ", contained" for name in options]
-        df_["total"] = df_[cols_to_plot.keys()].sum(axis=1)
-    return cols_to_plot, active_cols_at_startup
-
-
-def _prepare_time_figure_options(
-    df: pandas.DataFrame,
-    containment_info: Dict[str, Any],
-) -> Tuple[pandas.DataFrame, Dict[str, Tuple[str, str, str]], List[str]]:
-    color_choice = containment_info["color_choice"]
-    mark_choice = containment_info["mark_choice"]
-    split = _find_split(color_choice, mark_choice)
-    containment = containment_info["containment"]
-    containments = containment_info["containments"]
-    phase = containment_info["phase"]
-    phases = containment_info["phases"]
-    if split == "standard":
-        df.sort_values(by="date", inplace=True)
-        if mark_choice == "none":
-            new_names = ["total"] + containments
-            colors = [_COLOR_TOTAL, _COLOR_HAZARDOUS, _COLOR_OUTSIDE, _COLOR_CONTAINED]
-            line_type = (
-                "solid" if phase == "total" else "dot" if phase == "gas" else "dash"
-            )
-            colnames = ["total"]
-            colnames += ["_".join((phase, c)) for c in containments]
-            cols_to_plot = {
-                new_name: (colname, line_type, color)
-                for new_name, colname, color in zip(new_names, colnames, colors)
-            }
-            cols_to_keep = colnames + ["date", "realization"]
-            cols_to_keep[0] = (
-                "total" if phase == "total" else "_".join(("total", phase))
-            )
-            df = df.drop(columns=[col for col in df.columns if col not in cols_to_keep])
-            df = df.rename(columns={cols_to_keep[0]: "total"}).reset_index(drop=True)
-        else:
-            cols_to_plot = {
-                "total": ("total", "solid", _COLOR_TOTAL),
-                "hazardous": ("total_hazardous", "solid", _COLOR_HAZARDOUS),
-                "outside": ("total_outside", "solid", _COLOR_OUTSIDE),
-                "contained": ("total_contained", "solid", _COLOR_CONTAINED),
-                "gas": ("total_gas", "dot", _COLOR_TOTAL),
-                "aqueous": ("total_aqueous", "dash", _COLOR_TOTAL),
-                "hazardous, gas": ("gas_hazardous", "dot", _COLOR_HAZARDOUS),
-                "outside, gas": ("gas_outside", "dot", _COLOR_OUTSIDE),
-                "contained, gas": ("gas_contained", "dot", _COLOR_CONTAINED),
-                "hazardous, aqueous": ("aqueous_hazardous", "dash", _COLOR_HAZARDOUS),
-                "contained, aqueous": ("aqueous_contained", "dash", _COLOR_CONTAINED),
-                "outside, aqueous": ("aqueous_outside", "dash", _COLOR_OUTSIDE),
-            }
-        active_cols_at_startup = ["total"] + containments
-    else:
-        options = containment_info[f"{split}s"]
-        df, colnames = _drop_unused_columns(df, containment_info)
-        df.sort_values(by=["date", "realization"], inplace=True)
-        df_ = df[["date", "realization"]][df[split] == options[0]].reset_index(
-            drop=True
-        )
-        for name in options:
-            part_df = df[colnames][df[split] == name]
-            part_df = _rename_columns_figure2(
-                part_df,
-                mark_choice,
-                name,
-                colnames,
-                containment,
-                phases,
-            )
-            df_ = pandas.concat([df_, part_df], axis=1)
-        cols_to_plot, active_cols_at_startup = _make_cols_to_plot(
-            split,
-            df_,
-            containment_info,
-        )
-        df = df_
-    return df, cols_to_plot, active_cols_at_startup
->>>>>>> 784e462c
 
 
 # pylint: disable=too-many-locals
@@ -1162,7 +683,6 @@
             "meta": [rlz],
             "showlegend": False,
         }
-<<<<<<< HEAD
         for name, color, line_type in zip(
             options["name"], options["color"], options["line_type"]
         ):
@@ -1173,36 +693,12 @@
                 "legendgroup": name,
                 "name": name,
                 "customdata": sub_df[sub_df["name"] == name]["prop"],  # type: ignore
-=======
-        for col, value in cols_to_plot.items():
-            prop = np.zeros(sub_df.shape[0])
-            nonzero = np.where(np.array(sub_df["total"]) > 0)[0]
-            prop[nonzero] = (
-                np.round(
-                    np.array(sub_df[value[0]])[nonzero]
-                    / np.array(sub_df["total"])[nonzero]
-                    * 1000
-                )
-                / 10
-            )
-            # NBNB-AS: Check this, mypy complains:
-            args = {
-                "line_dash": value[1],
-                "marker_color": value[2],
-                "legendgroup": col,
-                "name": col,
-                "customdata": prop,  # type: ignore
->>>>>>> 784e462c
             }
             if name not in active_cols_at_startup:
                 args["visible"] = "legendonly"
-<<<<<<< HEAD
             fig.add_scatter(
                 y=sub_df[sub_df["name"] == name]["amount"], **args, **common_args
             )
-=======
-            fig.add_scatter(y=sub_df[value[0]], **args, **common_args)
->>>>>>> 784e462c
     fig.layout.legend.tracegroupgap = 0
     fig.layout.xaxis.title = "Time"
     fig.layout.yaxis.title = scale.value
