import warnings
from dataclasses import dataclass
from typing import Any, Dict, List, Optional, Tuple, Union

import geojson
import numpy as np
import plotly.graph_objects as go
import webviz_subsurface_components as wsc
from flask_caching import Cache

from webviz_subsurface._providers import (
    EnsembleSurfaceProvider,
    EnsembleTableProvider,
    SimulatedSurfaceAddress,
    StatisticalSurfaceAddress,
    SurfaceAddress,
    SurfaceImageMeta,
    SurfaceImageServer,
)
from webviz_subsurface._providers.ensemble_surface_provider.ensemble_surface_provider import (
    SurfaceStatistic,
)
from webviz_subsurface._utils.webvizstore_functions import read_csv
from webviz_subsurface.plugins._co2_leakage._utilities import plume_extent
from webviz_subsurface.plugins._co2_leakage._utilities.co2volume import (
    generate_co2_time_containment_figure,
    generate_co2_time_containment_one_realization_figure,
    generate_co2_volume_figure,
)
from webviz_subsurface.plugins._co2_leakage._utilities.generic import (
    Co2MassScale,
    Co2VolumeScale,
    ContainmentViews,
    GraphSource,
    LayoutLabels,
    MapAttribute,
)
from webviz_subsurface.plugins._co2_leakage._utilities.summary_graphs import (
    generate_summary_figure,
)
from webviz_subsurface.plugins._co2_leakage._utilities.surface_publishing import (
    TruncatedSurfaceAddress,
    publish_and_get_surface_metadata,
)
from webviz_subsurface.plugins._map_viewer_fmu._tmp_well_pick_provider import (
    WellPickProvider,
)


def property_origin(
    attribute: MapAttribute, map_attribute_names: Dict[MapAttribute, str]
) -> str:
    if attribute in map_attribute_names:
        return map_attribute_names[attribute]
    if attribute == MapAttribute.SGAS_PLUME:
        return map_attribute_names[MapAttribute.MAX_SGAS]
    if attribute == MapAttribute.AMFG_PLUME:
        return map_attribute_names[MapAttribute.MAX_AMFG]
    raise AssertionError(f"No origin defined for property: {attribute}")


@dataclass
class SurfaceData:
    readable_name: str
    color_map_range: Tuple[Optional[float], Optional[float]]
    color_map_name: str
    value_range: Tuple[float, float]
    meta_data: SurfaceImageMeta
    img_url: str

    @staticmethod
    def from_server(
        server: SurfaceImageServer,
        provider: EnsembleSurfaceProvider,
        address: Union[SurfaceAddress, TruncatedSurfaceAddress],
        color_map_range: Tuple[Optional[float], Optional[float]],
        color_map_name: str,
        readable_name_: str,
        visualization_info: Dict[str, Any],
        map_attribute_names: Dict[MapAttribute, str],
    ) -> Tuple[Any, Optional[Any]]:
        surf_meta, img_url, summed_mass = publish_and_get_surface_metadata(
            server,
            provider,
            address,
            visualization_info,
            map_attribute_names,
        )
        assert surf_meta is not None  # Should not occur
        value_range = (
            0.0 if np.ma.is_masked(surf_meta.val_min) else surf_meta.val_min,
            0.0 if np.ma.is_masked(surf_meta.val_max) else surf_meta.val_max,
        )
        color_map_range = (
            value_range[0] if color_map_range[0] is None else color_map_range[0],
            value_range[1] if color_map_range[1] is None else color_map_range[1],
        )
        return (
            SurfaceData(
                readable_name_,
                color_map_range,
                color_map_name,
                value_range,
                surf_meta,
                img_url,
            ),
            summed_mass,
        )


def derive_surface_address(
    surface_name: str,
    attribute: MapAttribute,
    date: Optional[str],
    realization: List[int],
    map_attribute_names: Dict[MapAttribute, str],
    statistic: str,
    contour_data: Optional[Dict[str, Any]],
) -> Union[SurfaceAddress, TruncatedSurfaceAddress]:
    if attribute in (MapAttribute.SGAS_PLUME, MapAttribute.AMFG_PLUME):
        assert date is not None
        basis = (
            MapAttribute.MAX_SGAS
            if attribute == MapAttribute.SGAS_PLUME
            else MapAttribute.MAX_AMFG
        )
        return TruncatedSurfaceAddress(
            name=surface_name,
            datestr=date,
            realizations=realization,
            basis_attribute=map_attribute_names[basis],
            threshold=contour_data["threshold"] if contour_data else 0.0,
            smoothing=contour_data["smoothing"] if contour_data else 0.0,
        )
    date = None if attribute == MapAttribute.MIGRATION_TIME else date
    if len(realization) == 1:
        return SimulatedSurfaceAddress(
            attribute=map_attribute_names[attribute],
            name=surface_name,
            datestr=date,
            realization=realization[0],
        )
    return StatisticalSurfaceAddress(
        attribute=map_attribute_names[attribute],
        name=surface_name,
        datestr=date,
        statistic=SurfaceStatistic(statistic),
        realizations=realization,
    )


def readable_name(attribute: MapAttribute) -> str:
    unit = ""
    if attribute == MapAttribute.MIGRATION_TIME:
        unit = " [year]"
    elif attribute in (MapAttribute.AMFG_PLUME, MapAttribute.SGAS_PLUME):
        unit = " [# real.]"
    return f"{attribute.value}{unit}"


def get_plume_polygon(
    surface_provider: EnsembleSurfaceProvider,
    realizations: List[int],
    surface_name: str,
    datestr: str,
    contour_data: Dict[str, Any],
) -> Optional[geojson.FeatureCollection]:
    surface_attribute = contour_data["property"]
    threshold = contour_data["threshold"]
    smoothing = contour_data["smoothing"]
    if (
        surface_attribute is None
        or len(realizations) == 0
        or threshold is None
        or threshold <= 0
    ):
        return None
    surfaces = [
        surface_provider.get_surface(
            SimulatedSurfaceAddress(
                attribute=surface_attribute,
                name=surface_name,
                datestr=datestr,
                realization=r,
            )
        )
        for r in realizations
    ]
    surfaces = [s for s in surfaces if s is not None]
    if len(surfaces) == 0:
        return None
    return plume_extent.plume_polygons(
        surfaces,
        threshold,
        smoothing=smoothing,
        simplify_factor=0.12 * smoothing,  # Experimental
    )


def _find_legend_title(attribute: MapAttribute, unit: str) -> str:
    if attribute == MapAttribute.MIGRATION_TIME:
        return "years"
    if attribute in [MapAttribute.MASS, MapAttribute.DISSOLVED, MapAttribute.FREE]:
        return unit
    return ""


def create_map_annotations(
    formation: str,
    surface_data: Optional[SurfaceData],
    colortables: List[Dict[str, Any]],
    attribute: MapAttribute,
    unit: str,
) -> List[wsc.ViewAnnotation]:
    annotations = []
    if surface_data is not None:
        annotations.append(
            wsc.ViewAnnotation(
                id="1_view",
                children=[
                    wsc.WebVizColorLegend(
                        title=_find_legend_title(attribute, unit),
                        min=surface_data.color_map_range[0],
                        max=surface_data.color_map_range[1],
                        colorName=surface_data.color_map_name,
                        cssLegendStyles={"top": "0", "right": "0"},
                        openColorSelector=False,
                        legendScaleSize=0.1,
                        legendFontSize=20,
                        colorTables=colortables,
                    ),
                    wsc.ViewFooter(children=formation),
                ],
            )
        )
    return annotations


def create_map_viewports() -> Dict:
    return {
        "layout": [1, 1],
        "viewports": [
            {
                "id": "1_view",
                "show3D": False,
                "isSync": True,
                "layerIds": [
                    "colormap-layer",
                    "fault-polygons-layer",
                    "license-boundary-layer",
                    "hazardous-boundary-layer",
                    "well-picks-layer",
                    "plume-polygon-layer",
                ],
            }
        ],
    }


# pylint: disable=too-many-arguments
def create_map_layers(
    formation: str,
    surface_data: Optional[SurfaceData],
    fault_polygon_url: Optional[str],
    file_containment_boundary: Optional[str],
    file_hazardous_boundary: Optional[str],
    well_pick_provider: Optional[WellPickProvider],
    plume_extent_data: Optional[geojson.FeatureCollection],
    options_dialog_options: List[int],
    selected_wells: List[str],
) -> List[Dict]:
    layers = []
    if surface_data is not None:
        # Update ColormapLayer
        layers.append(
            {
                "@@type": "ColormapLayer",
                "name": surface_data.readable_name,
                "id": "colormap-layer",
                "image": surface_data.img_url,
                "bounds": surface_data.meta_data.deckgl_bounds,
                "valueRange": surface_data.value_range,
                "colorMapRange": surface_data.color_map_range,
                "colorMapName": surface_data.color_map_name,
                "rotDeg": surface_data.meta_data.deckgl_rot_deg,
            }
        )

    if (
        fault_polygon_url is not None
        and LayoutLabels.SHOW_FAULTPOLYGONS in options_dialog_options
    ):
        layers.append(
            {
                "@@type": "FaultPolygonsLayer",
                "name": "Fault Polygons",
                "id": "fault-polygons-layer",
                "data": fault_polygon_url,
            }
        )
    if (
        file_containment_boundary is not None
        and LayoutLabels.SHOW_CONTAINMENT_POLYGON in options_dialog_options
    ):
        layers.append(
            {
                "@@type": "GeoJsonLayer",
                "name": "Containment Polygon",
                "id": "license-boundary-layer",
                "data": _parse_polygon_file(file_containment_boundary),
                "stroked": False,
                "getFillColor": [0, 172, 0, 120],
                "visible": True,
            }
        )
    if (
        file_hazardous_boundary is not None
        and LayoutLabels.SHOW_HAZARDOUS_POLYGON in options_dialog_options
    ):
        layers.append(
            {
                "@@type": "GeoJsonLayer",
                "name": "Hazardous Polygon",
                "id": "hazardous-boundary-layer",
                "data": _parse_polygon_file(file_hazardous_boundary),
                "stroked": False,
                "getFillColor": [200, 0, 0, 120],
                "visible": True,
            }
        )
    if (
        well_pick_provider is not None
        and formation is not None
        and LayoutLabels.SHOW_WELLS in options_dialog_options
    ):
        well_data = dict(well_pick_provider.get_geojson(selected_wells, formation))
        if "features" in well_data:
            if len(well_data["features"]) == 0:
                warnings.warn(
                    f'Formation name "{formation}" not found in well picks file.'
                )
            for i in range(len(well_data["features"])):
                current_attribute = well_data["features"][i]["properties"]["attribute"]
                well_data["features"][i]["properties"]["attribute"] = (
                    " " + current_attribute
                )
        layers.append(
            {
                "@@type": "GeoJsonLayer",
                "name": "Well Picks",
                "id": "well-picks-layer",
                "data": well_data,
                "visible": True,
                "getText": "@@=properties.attribute",
                "getTextSize": 12,
                "getTextAnchor": "start",
                "pointType": "circle+text",
                "lineWidthMinPixels": 2,
                "pointRadiusMinPixels": 2,
                "pickable": True,
                "parameters": {"depthTest": False},
            }
        )
    if plume_extent_data is not None:
        layers.append(
            {
                "@@type": "GeoJsonLayer",
                "name": "Plume Contours",
                "id": "plume-polygon-layer",
                "data": dict(plume_extent_data),
                "lineWidthMinPixels": 2,
                "getLineColor": [150, 150, 150, 255],
            }
        )
    return layers


def generate_containment_figures(
    table_provider: EnsembleTableProvider,
    co2_scale: Union[Co2MassScale, Co2VolumeScale],
    realization: int,
    y_limits: List[Optional[float]],
    containment_info: Dict[str, Union[str, None, List[str]]],
) -> Tuple[go.Figure, go.Figure, go.Figure]:
    try:
        fig0 = generate_co2_volume_figure(
            table_provider,
            table_provider.realizations(),
            co2_scale,
            containment_info,
        )
        fig1 = generate_co2_time_containment_figure(
            table_provider,
            table_provider.realizations(),
            co2_scale,
            containment_info,
        )
        fig2 = generate_co2_time_containment_one_realization_figure(
            table_provider, co2_scale, realization, y_limits, containment_info
        )
    except KeyError as exc:
        warnings.warn(f"Could not generate CO2 figures: {exc}")
        raise exc
    return fig0, fig1, fig2


def generate_unsmry_figures(
    table_provider_unsmry: EnsembleTableProvider,
    co2_mass_scale: Union[Co2MassScale, Co2VolumeScale],
    table_provider_containment: EnsembleTableProvider,
) -> Tuple[go.Figure]:
    return (
        generate_summary_figure(
            table_provider_unsmry,
            table_provider_unsmry.realizations(),
            co2_mass_scale,
            table_provider_containment,
            table_provider_containment.realizations(),
        ),
    )


def _parse_polygon_file(filename: str) -> Dict[str, Any]:
    df = read_csv(filename)
    if "x" in df.columns:
        xyz = df[["x", "y"]].values
    elif "X_UTME" in df.columns:
        if "POLY_ID" in df.columns:
            xyz = [gf[["X_UTME", "Y_UTMN"]].values for _, gf in df.groupby("POLY_ID")]
        else:
            xyz = df[["X_UTME", "Y_UTMN"]].values
    else:
        # Attempt to use the first two columns as the x and y coordinates
        xyz = df.values[:, :2]
    if isinstance(xyz, list):
        poly_type = "MultiPolygon"
        coords = [[arr.tolist()] for arr in xyz]
    else:
        poly_type = "Polygon"
        coords = [xyz.tolist()]
    as_geojson = {
        "type": "FeatureCollection",
        "features": [
            {
                "type": "Feature",
                "properties": {},
                "geometry": {
                    "type": poly_type,
                    "coordinates": coords,
                },
            }
        ],
    }
    return as_geojson


def process_visualization_info(
    n_clicks: int,
    threshold: Optional[float],
<<<<<<< HEAD
    stored_info: Dict[str, Union[float, int]],
    cache: Cache,
) -> Dict[str, Union[float, int]]:
    if threshold is None:
        print("Visualization threshold must be a number.")
        return stored_info
    if n_clicks != stored_info["n_clicks"] and threshold != stored_info["threshold"]:
        # Clear surface cache if the threshold for visualization is changed
=======
    unit: str,
    stored_info: Dict[str, Any],
    cache: Cache,
) -> Dict[str, Any]:
    """
    Clear surface cache if the threshold for visualization or mass unit is changed
    """
    message = ""
    stored_info["change"] = False
    if unit != stored_info["unit"]:
        message += "Mass unit was changed\n"
        stored_info["unit"] = unit
    if threshold is None:
        print("Visualization threshold must be a number.")
    elif (
        n_clicks != stored_info["n_clicks"] or len(message) > 0
    ) and threshold != stored_info["threshold"]:
        message += "Visualization threshold was changed\n"
        stored_info["threshold"] = threshold
    if len(message) > 0:
        stored_info["change"] = True
>>>>>>> f857a633
        print(
            message + "Clearing cache. Press 'Update' again to update the current map"
        )
        cache.clear()
<<<<<<< HEAD
        return {"threshold": threshold, "n_clicks": n_clicks}
=======
    stored_info["n_clicks"] = n_clicks
>>>>>>> f857a633
    return stored_info


def process_containment_info(
    zone: Optional[str],
    region: Optional[str],
    view: Optional[str],
    zone_and_region_options: Dict[str, List[str]],
    source: str,
) -> Dict[str, Union[str, None, List[str]]]:
    zones = zone_and_region_options["zones"]
    regions = zone_and_region_options["regions"]
    if source in [
        GraphSource.CONTAINMENT_MASS,
        GraphSource.CONTAINMENT_ACTUAL_VOLUME,
    ]:
        if view == ContainmentViews.CONTAINMENTSPLIT:
            return {"zone": zone, "region": region, "containment_view": view}
        if view == ContainmentViews.ZONESPLIT and len(zones) > 0:
            zones = [zone_name for zone_name in zones if zone_name != "all"]
        elif view == ContainmentViews.REGIONSPLIT and len(regions) > 0:
            regions = [reg_name for reg_name in regions if reg_name != "all"]
        else:
            return {
                "zone": zone,
                "region": region,
                "containment_view": ContainmentViews.CONTAINMENTSPLIT,
            }
        return {
            "zone": zone,
            "region": region,
            "containment_view": view,
            "zones": zones,
            "regions": regions,
        }
    return {"containment_view": ContainmentViews.CONTAINMENTSPLIT}


def process_summed_mass(
    formation: str,
    realization: List[int],
    datestr: str,
    attribute: MapAttribute,
    summed_mass: Optional[float],
    surf_data: Optional[SurfaceData],
    summed_co2: Dict[str, float],
    unit: str,
) -> Tuple[Optional[SurfaceData], Dict[str, float]]:
    summed_co2_key = f"{formation}-{realization[0]}-{datestr}-{attribute}-{unit}"
    if len(realization) == 1:
        if attribute in [
            MapAttribute.MASS,
            MapAttribute.DISSOLVED,
            MapAttribute.FREE,
        ]:
            if summed_mass is not None and summed_co2_key not in summed_co2:
                summed_co2[summed_co2_key] = summed_mass
            if summed_co2_key in summed_co2 and surf_data is not None:
                surf_data.readable_name += (
                    f" ({unit}) (Total: {summed_co2[summed_co2_key]:.2E}): "
                )
    return surf_data, summed_co2<|MERGE_RESOLUTION|>--- conflicted
+++ resolved
@@ -457,16 +457,6 @@
 def process_visualization_info(
     n_clicks: int,
     threshold: Optional[float],
-<<<<<<< HEAD
-    stored_info: Dict[str, Union[float, int]],
-    cache: Cache,
-) -> Dict[str, Union[float, int]]:
-    if threshold is None:
-        print("Visualization threshold must be a number.")
-        return stored_info
-    if n_clicks != stored_info["n_clicks"] and threshold != stored_info["threshold"]:
-        # Clear surface cache if the threshold for visualization is changed
-=======
     unit: str,
     stored_info: Dict[str, Any],
     cache: Cache,
@@ -488,16 +478,11 @@
         stored_info["threshold"] = threshold
     if len(message) > 0:
         stored_info["change"] = True
->>>>>>> f857a633
         print(
             message + "Clearing cache. Press 'Update' again to update the current map"
         )
         cache.clear()
-<<<<<<< HEAD
-        return {"threshold": threshold, "n_clicks": n_clicks}
-=======
     stored_info["n_clicks"] = n_clicks
->>>>>>> f857a633
     return stored_info
 
 
